const { Account, KeyPair, Near, InMemoryKeyStore } = require('../');
const  { aliceAccountName, newAccountCodeHash, storageAccountIdKey, createFakeStorage, sleep } = require('./test-utils');
const dev = require('../dev');
const fs = require('fs');
let nearjs;
let account;
let keyStore;
let networkId;

const HELLO_WASM_PATH = process.env.HELLO_WASM_PATH || '../nearcore/tests/hello.wasm';

jasmine.DEFAULT_TIMEOUT_INTERVAL = 20000;

beforeAll(async () => {
    // To avoid nonce collisions with promise test on alice
    await sleep(3000);

    networkId = 'somenetwork';
    keyStore = new InMemoryKeyStore(networkId);
    const storage = createFakeStorage();
    const config = Object.assign(require('./config')(process.env.NODE_ENV || 'test'), {
        networkId: networkId,
        deps: { keyStore, storage },
    });
    nearjs = await dev.connect(config);
    account = new Account(nearjs.nearClient);
});

test('test creating default config', async () => {
    // Make sure createDefaultConfig doesn't crash.
    Near.createDefaultConfig();
});

// TODO: Make 'dev connect' tests run on nearlib CI (i.e. with shared testnet)
const devConnectDescribe = process.env.SKIP_DEV_CONNECT_TESTS ? xdescribe : describe;
devConnectDescribe('dev connect', () => {
    let deps;
    let options;
    beforeEach(async () => {
        const keyStore = new InMemoryKeyStore(networkId);
        const storage = createFakeStorage();
        deps = {
            keyStore,
            storage,
            createAccount: dev.createAccountWithLocalNodeConnection
        };
        options = {
            deps,
        };
    });

    test('test dev connect like template', async () => {
        window.localStorage = createFakeStorage();
        // Mocking some
        let tmpCreate = dev.createAccountWithContractHelper;
        let devConfig = dev.getConfig;
        dev.getConfig = async () => 'THE_CONFIG';
        dev.createAccountWithContractHelper = async (nearConfig, newAccountId, publicKey) => {
            expect(nearConfig).toEqual('THE_CONFIG');
            return await dev.createAccountWithLocalNodeConnection(newAccountId, publicKey);
        };
        // Calling
        let near = await dev.connect();
        // Restoring mocked functions
        dev.getConfig = devConfig;
        dev.createAccountWithContractHelper = tmpCreate;
        let accId = dev.myAccountId;
        let accjs = new Account(near.nearClient);
        const viewAccountResponse = await accjs.viewAccount(accId);
        expect(viewAccountResponse.account_id).toEqual(accId);
    });

    test('test dev connect with git no account creates a new account', async () => {
        await dev.connect(options);
        expect(Object.keys(deps.keyStore.keys).length).toEqual(2); // one key for dev account and one key for the new account.
        const newAccountId = deps.storage.getItem(storageAccountIdKey);
        const viewAccountResponse = await account.viewAccount(newAccountId);
        const newAccountKeyPair = await deps.keyStore.getKey(newAccountId);
        expect(newAccountKeyPair).toBeTruthy();
        const expectedAccount = {
            nonce: 0,
            account_id: newAccountId,
            amount: 1,
            code_hash: newAccountCodeHash,
            public_keys: viewAccountResponse.public_keys,
            stake: 0,
        };
        expect(viewAccountResponse).toEqual(expectedAccount);
        expect(deps.storage.getItem(storageAccountIdKey)).toEqual(newAccountId);
    });

    test('test dev connect with invalid account in storage creates a new account', async () => {
        // set up invalid account id in local storage
        deps.storage.setItem(storageAccountIdKey, await generateUniqueString('invalid'));
        await dev.connect(options);
        expect(Object.keys(deps.keyStore.keys).length).toEqual(2);
        const newAccountId = deps.storage.getItem(storageAccountIdKey);
        const viewAccountResponse = await account.viewAccount(newAccountId);
        const newAccountKeyPair = await deps.keyStore.getKey(newAccountId);
        expect(newAccountKeyPair).toBeTruthy();
        const expectedAccount = {
            nonce: 0,
            account_id: newAccountId,
            amount: 1,
            code_hash: newAccountCodeHash,
            public_keys: viewAccountResponse.public_keys,
            stake: 0,
        };
        expect(viewAccountResponse).toEqual(expectedAccount);
        expect(deps.storage.getItem(storageAccountIdKey)).toEqual(newAccountId);
    });

    test('test dev connect with valid account but no keys', async () => {
        // setup: connect with dev, but rmemove keys afterwards!
        deps.storage.setItem(storageAccountIdKey, await generateUniqueString('invalid'));
        await dev.connect(options);
        expect(Object.keys(deps.keyStore.keys).length).toEqual(2);
        const newAccountId = deps.storage.getItem(storageAccountIdKey);
        expect(deps.storage.getItem(storageAccountIdKey)).toEqual(newAccountId);
        await deps.keyStore.clear();
        await dev.connect(options);
        // we are expecting account to be recreated!
        expect(deps.storage.getItem(storageAccountIdKey)).not.toEqual(newAccountId);
    });
});

test('view pre-defined account works and returns correct name', async () => {
    // We do not want to check the other properties of this account since we create other accounts
    // using this account as the originator
    const viewAccountResponse = await account.viewAccount(aliceAccountName);
    expect(viewAccountResponse.account_id).toEqual(aliceAccountName);
});

test('create account and then view account returns the created account', async () => {
    const newAccountName = await generateUniqueString('create.account.test');
    const newAccountPublicKey = '9AhWenZ3JddamBoyMqnTbp7yVbRuvqAv3zwfrWgfVRJE';
    const createAccountResponse = await account.createAccount(newAccountName, newAccountPublicKey, 0, aliceAccountName);
    await nearjs.waitForTransactionResult(createAccountResponse);
    const result = await account.viewAccount(newAccountName);
    const expectedAccount = {
        nonce: 0,
        account_id: newAccountName,
        amount: 0,
        code_hash: newAccountCodeHash,
        public_keys: result.public_keys,
        stake: 0,
    };
    expect(result).toEqual(expectedAccount);
});

test('create account with a new key and then view account returns the created account', async () => {
    const newAccountName = await generateUniqueString('create.randomkey.test');
    const amount = 1000000;
    const aliceAccountBeforeCreation = await account.viewAccount(aliceAccountName);
    const createAccountResponse = await account.createAccountWithRandomKey(
        newAccountName,
        amount,
        aliceAccountName);
    await nearjs.waitForTransactionResult(createAccountResponse);
    expect(createAccountResponse['key']).not.toBeFalsy();
    const result = await account.viewAccount(newAccountName);
    const expectedAccount = {
        nonce: 0,
        account_id: newAccountName,
        amount: amount,
        code_hash: newAccountCodeHash,
        public_keys: result.public_keys,
        stake: 0,
    };
    expect(result).toEqual(expectedAccount);
    const aliceAccountAfterCreation = await account.viewAccount(aliceAccountName);
<<<<<<< HEAD
    expect(aliceAccountAfterCreation.amount).toBe(aliceAccountBeforeCreation.amount - amount);
=======
    expect(aliceAccountAfterCreation.amount).toBeLessThanOrEqual(aliceAccountBeforeCreation.amount - amount);
>>>>>>> 2f59d5ef
});

describe('with access key', function () {
    let oldLog;
    let logs;
    let contractId = 'test_contract_' + Date.now();
    let newAccountId;
    let newAccountKeyPair;

    jasmine.DEFAULT_TIMEOUT_INTERVAL = 200000;

    beforeAll(async () => {
        const keyWithRandomSeed = KeyPair.fromRandomSeed();
        const createAccountResponse = await account.createAccount(
            contractId,
            keyWithRandomSeed.getPublicKey(),
            10,
            aliceAccountName);
        await nearjs.waitForTransactionResult(createAccountResponse);
        await keyStore.setKey(contractId, keyWithRandomSeed);
        const data = [...fs.readFileSync(HELLO_WASM_PATH)];
        await nearjs.waitForTransactionResult(
            await nearjs.deployContract(contractId, data));

    });

    beforeEach(async () => {
        oldLog = console.log;
        logs = [];
        console.log = function() {
            logs.push(Array.from(arguments).join(' '));
        };

        newAccountId = await generateUniqueString('create.account.test');
        newAccountKeyPair = KeyPair.fromRandomSeed();
        const createAccountResponse = await account.createAccount(
            newAccountId,
            newAccountKeyPair.getPublicKey(),
            5000000000,
            aliceAccountName);
        await nearjs.waitForTransactionResult(createAccountResponse);
        await keyStore.setKey(newAccountId, newAccountKeyPair);
    });

    afterEach(async () => {
        console.log = oldLog;
    });

    test('make function calls using access key', async () => {
        // Adding access key
        const keyForAccessKey = KeyPair.fromRandomSeed();
        const addAccessKeyResponse = await account.addAccessKey(
            newAccountId,
            keyForAccessKey.getPublicKey(),
            contractId,
            '',  // methodName
            '',  // fundingOwner
            4000000000,  // fundingAmount
        );
        await nearjs.waitForTransactionResult(addAccessKeyResponse);
        // Replacing public key for the account with the access key
        await keyStore.setKey(newAccountId, keyForAccessKey);
        // test that load contract works and we can make calls afterwards
        const contract = await nearjs.loadContract(contractId, {
            viewMethods: ['getValue'],
            changeMethods: ['setValue'],
            sender: newAccountId,
        });
        const setCallValue2 = await generateUniqueString('setCallPrefix');
        const setValueResult = await contract.setValue({ value: setCallValue2 });
        expect(setValueResult.status).toBe('Completed');
        const getValueResult2 = await contract.getValue();
        expect(getValueResult2).toEqual(setCallValue2);
    });

});

describe('with deployed contract', () => {
    let contract;
    let oldLog;
    let logs;
    let contractName = 'test_contract_' + Date.now();
    let networkId = 'somenetwork';

    beforeAll(async () => {
        // See README.md for details about this contract source code location.
        const keyWithRandomSeed = KeyPair.fromRandomSeed();
        const createAccountResponse = await account.createAccount(
            contractName,
            keyWithRandomSeed.getPublicKey(),
            5000000000,
            aliceAccountName);
        await nearjs.waitForTransactionResult(createAccountResponse);
        keyStore.setKey(contractName, keyWithRandomSeed, networkId);
        const data = [...fs.readFileSync(HELLO_WASM_PATH)];
        await nearjs.waitForTransactionResult(
            await nearjs.deployContract(contractName, data));
        contract = await nearjs.loadContract(contractName, {
            sender: aliceAccountName,
            viewMethods: ['getAllKeys', 'returnHiWithLogs'],
            changeMethods: ['generateLogs', 'triggerAssert', 'testSetRemove']
        });
    });

    beforeEach(async () => {
        oldLog = console.log;
        logs = [];
        console.log = function() {
            logs.push(Array.from(arguments).join(' '));
        };
    });

    afterEach(async () => {
        console.log = oldLog;
    });

    test('make function calls raw', async () => {
        const viewFunctionResult = await nearjs.callViewFunction(
            contractName,
            'hello', // this is the function defined in hello.wasm file that we are calling
            { name: 'trex' });
        expect(viewFunctionResult).toEqual('hello trex');

        const setCallValue = await generateUniqueString('setCallPrefix');
        const scheduleResult = await nearjs.scheduleFunctionCall(
            1000000000,
            aliceAccountName,
            contractName,
            'setValue', // this is the function defined in hello.wasm file that we are calling
            { value: setCallValue });
        expect(scheduleResult.hash).not.toBeFalsy();
        const result = await nearjs.waitForTransactionResult(scheduleResult);
        expect(result.lastResult).toEqual(setCallValue);
        const getValueResult = await nearjs.callViewFunction(
            contractName,
            'getValue', // this is the function defined in hello.wasm file that we are calling
            {});
        expect(getValueResult).toEqual(setCallValue);
    });

    test('make function calls wrapped', async () => {
        // test that load contract works and we can make calls afterwards
        const contract = await nearjs.loadContract(contractName, {
            viewMethods: ['hello', 'getValue'],
            changeMethods: ['setValue'],
            sender: aliceAccountName,
        });
        const helloResult = await contract.hello({ name: 'trex' });
        expect(helloResult).toEqual('hello trex');
        const setCallValue2 = await generateUniqueString('setCallPrefix');
        const setValueResult = await contract.setValue({ value: setCallValue2 });
        expect(setValueResult.status).toBe('Completed');
        const getValueResult2 = await contract.getValue();
        expect(getValueResult2).toEqual(setCallValue2);
    });

    test('can get logs from method result', async () => {
        await contract.generateLogs();
        expect(logs).toEqual([`[${contractName}]: LOG: log1`, `[${contractName}]: LOG: log2`]);
    });

    test('can get logs from view call', async () => {
        let result = await contract.returnHiWithLogs();
        expect(result).toEqual('Hi');
        expect(logs).toEqual([`[${contractName}]: LOG: loooog1`, `[${contractName}]: LOG: loooog2`]);
    });

    const failedAssertTest = process.env.SKIP_FAILED_ASSERT_TEST ? xtest : test;
    failedAssertTest('can get assert message from method result', async () => {
        await expect(contract.triggerAssert()).rejects.toThrow(/Transaction .+ failed.+expected to fail/);
        expect(logs.length).toBe(3);
        expect(logs[0]).toEqual(`[${contractName}]: LOG: log before assert`);
        expect(logs[1]).toMatch(new RegExp(`^\\[${contractName}\\]: ABORT: "expected to fail" filename: "../out/main.ts" line: \\d+ col: \\d+$`));
        expect(logs[2]).toEqual(`[${contractName}]: Runtime error: wasm async call execution failed with error: Wasmer("call error: Call error: user-defined, opaque")`);
    });

    test('test set/remove', async () => {
        const result = await contract.testSetRemove({value: '123'});
        expect(result.status).toBe('Completed');
    });
});

// Generate some unique string with a given prefix using the alice nonce.
const generateUniqueString = async (prefix) => {
    const viewAccountResponse = await account.viewAccount(aliceAccountName);
    return prefix + viewAccountResponse.nonce;
};<|MERGE_RESOLUTION|>--- conflicted
+++ resolved
@@ -169,11 +169,7 @@
     };
     expect(result).toEqual(expectedAccount);
     const aliceAccountAfterCreation = await account.viewAccount(aliceAccountName);
-<<<<<<< HEAD
     expect(aliceAccountAfterCreation.amount).toBe(aliceAccountBeforeCreation.amount - amount);
-=======
-    expect(aliceAccountAfterCreation.amount).toBeLessThanOrEqual(aliceAccountBeforeCreation.amount - amount);
->>>>>>> 2f59d5ef
 });
 
 describe('with access key', function () {
