--- conflicted
+++ resolved
@@ -13,17 +13,7 @@
 const rpc_errors_1 = require("./utils/rpc_errors");
 const constants_1 = require("./constants");
 const exponential_backoff_1 = __importDefault(require("./utils/exponential-backoff"));
-<<<<<<< HEAD
 const logger_1 = require("./utils/logger");
-// Default amount of gas to be sent with the function calls. Used to pay for the fees
-// incurred while running the contract execution. The unused amount will be refunded back to
-// the originator.
-// Due to protocol changes that charge upfront for the maximum possible gas price inflation due to
-// full blocks, the price of max_prepaid_gas is decreased to `300 * 10**12`.
-// For discussion see https://github.com/nearprotocol/NEPs/issues/67
-const DEFAULT_FUNC_CALL_GAS = new bn_js_1.default('30000000000000');
-=======
->>>>>>> fabdbb3d
 // Default number of retries with different nonce before giving up on a transaction.
 const TX_NONCE_RETRY_NUMBER = 12;
 // Default wait until next retry in millis.
