--- conflicted
+++ resolved
@@ -145,7 +145,6 @@
     await expect(provider.lightClientProof(lightClientRequest)).rejects.toThrow(/.+ block .+ is ahead of head block .+/);
 });
 
-<<<<<<< HEAD
 test('json rpc fetch genesis protocol config', withProvider(async (provider) => {
     const response = await provider.experimental_genesisConfig();
     expect('chain_id' in response).toBe(true);
@@ -165,7 +164,8 @@
         expect('runtime_config' in response).toBe(true);
         expect('storage_amount_per_byte' in response.runtime_config).toBe(true);
     }
-=======
+}));
+
 test('json rpc gas price', withProvider(async (provider) => {
     let status = await provider.status();
     let positiveIntegerRegex = /^[+]?\d+([.]\d+)?$/;
@@ -178,5 +178,4 @@
 
     let response3 = await provider.gasPrice();
     expect(response3.gas_price).toMatch(positiveIntegerRegex);
->>>>>>> 7896384a
 }));