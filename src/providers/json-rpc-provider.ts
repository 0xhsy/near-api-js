/**
 * This module contains the {@link JsonRpcProvider} client class
 * which can be used to interact with the NEAR RPC API.
 * @see {@link providers/provider} for a list of request and response types
 */
import depd from 'depd';
import {
    Provider,
    FinalExecutionOutcome,
    NodeStatusResult,
    BlockId,
    BlockReference,
    BlockResult,
    ChunkId,
    ChunkResult,
    EpochValidatorInfo,
    NearProtocolConfig,
    LightClientProof,
    LightClientProofRequest,
    GasPrice,
    QueryResponseKind
} from './provider';
import { ConnectionInfo, fetchJson } from '../utils/web';
import { TypedError } from '../utils/errors';
import { baseEncode } from 'borsh';
import exponentialBackoff from '../utils/exponential-backoff';
import {
    parseRpcError,
    getErrorTypeFromErrorMessage,
    ServerError,
    ServerErrorContext,
    ServerTransactionError,
} from '../utils/rpc_errors';
import { SignedTransaction } from '../transaction';

<<<<<<< HEAD
export {
    TypedError,
    ServerError,
    ServerErrorContext,
    ServerTransactionError,
};
=======
/** @hidden */
export { TypedError, ErrorContext };
>>>>>>> 71920e06

// Default number of retries before giving up on a request.
const REQUEST_RETRY_NUMBER = 12;

// Default wait until next retry in millis.
const REQUEST_RETRY_WAIT = 500;

// Exponential back off for waiting to retry.
const REQUEST_RETRY_WAIT_BACKOFF = 1.5;

/// Keep ids unique across all connections.
let _nextId = 123;

/**
 * Client class to interact with the NEAR RPC API. 
 * @see {@link https://github.com/near/nearcore/tree/master/chain/jsonrpc}
 */
export class JsonRpcProvider extends Provider {
    /** @hidden */
    readonly connection: ConnectionInfo;

    /**
     * @param url RPC API endpoint URL
     */
    constructor(url?: string) {
        super();
        this.connection = { url };
    }

    /**
     * Gets the RPC's status
     * @see {@link https://docs.near.org/docs/develop/front-end/rpc#general-validator-status}
     */
    async status(): Promise<NodeStatusResult> {
        return this.sendJsonRpc('status', []);
    }

    /**
     * Sends a signed transaction to the RPC
     * @see {@link https://docs.near.org/docs/develop/front-end/rpc#send-transaction-await}
     * 
     * @param signedTransaction The signed transaction being sent
     */
    async sendTransaction(signedTransaction: SignedTransaction): Promise<FinalExecutionOutcome> {
        const bytes = signedTransaction.encode();
        return this.sendJsonRpc('broadcast_tx_commit', [Buffer.from(bytes).toString('base64')]);
    }

    /**
     * Gets a transaction's status from the RPC
     * @see {@link https://docs.near.org/docs/develop/front-end/rpc#transaction-status}
     * 
     * @param txHash The hash of the transaction
     * @param accountId The NEAR account that signed the transaction
     */
    async txStatus(txHash: Uint8Array, accountId: string): Promise<FinalExecutionOutcome> {
        return this.sendJsonRpc('tx', [baseEncode(txHash), accountId]);
    }

    /**
     * Query the RPC by passing an {@link RpcQueryRequest}
     * @see {@link https://docs.near.org/docs/develop/front-end/rpc#accounts--contracts}
     * 
     * @typeParam T the shape of the returned query response
     */
    async query<T extends QueryResponseKind>(...args: any[]): Promise<T> {
        let result;
        if (args.length === 1) {
            result = await this.sendJsonRpc<T>('query', args[0]);
        } else {
            const [path, data] = args;
            result = await this.sendJsonRpc<T>('query', [path, data]);
        }
        if (result && result.error) {
            throw new TypedError(
                `Querying ${args} failed: ${result.error}.\n${JSON.stringify(result, null, 2)}`,
                getErrorTypeFromErrorMessage(result.error));
        }
        return result;
    }

    /**
     * Query for block info from the RPC
     * @see {@link https://docs.near.org/docs/interaction/rpc#block}
     * 
     * @param blockQuery {@link BlockReference} (passing a {@link BlockId} is deprecated)
     */
    async block(blockQuery: BlockId | BlockReference): Promise<BlockResult> {
        const { finality } = blockQuery as any;
        let { blockId } = blockQuery as any;

        if (typeof blockQuery !== 'object') {
            const deprecate = depd('JsonRpcProvider.block(blockId)');
            deprecate('use `block({ blockId })` or `block({ finality })` instead');
            blockId = blockQuery;
        }

        return this.sendJsonRpc('block', { block_id: blockId, finality });
    }

    /**
     * Queries for details about a specific chunk appending details of receipts and transactions to the same chunk data provided by a block
     * @see {@link https://docs.near.org/docs/interaction/rpc#chunk}
     * 
     * @param chunkId Hash of a chunk ID or shard ID
     */
    async chunk(chunkId: ChunkId): Promise<ChunkResult> {
        return this.sendJsonRpc('chunk', [chunkId]);
    }

    /**
     * Query validators of the epoch defined by the given block id.
     * @see {@link https://docs.near.org/docs/develop/front-end/rpc#detailed-validator-status}
     * 
     * @param blockId Block hash or height, or null for latest.
     */
    async validators(blockId: BlockId | null): Promise<EpochValidatorInfo> {
        return this.sendJsonRpc('validators', [blockId]);
    }

    /**
     * @deprecated
     * Gets the genesis config from RPC
     * @see {@link https://docs.near.org/docs/develop/front-end/rpc#genesis-config}
     */
    async experimental_genesisConfig(): Promise<NearProtocolConfig> {
        const deprecate = depd('JsonRpcProvider.experimental_protocolConfig({ sync_checkpoint: \'genesis\' })');
        deprecate('use `experimental_protocolConfig` to fetch the up-to-date or genesis protocol config explicitly');
        return await this.sendJsonRpc('EXPERIMENTAL_protocol_config', { sync_checkpoint: 'genesis' });
    }

    /**
     * Gets the protocol config at a block from RPC
     * @see {@link }
     * 
     * @param blockReference specifies the block to get the protocol config for
     */
    async experimental_protocolConfig(blockReference: BlockReference): Promise<NearProtocolConfig> {
        return await this.sendJsonRpc('EXPERIMENTAL_protocol_config', blockReference);
    }

    /**
     * @deprecated Use {@link lightClientProof} instead
     */
    async experimental_lightClientProof(request: LightClientProofRequest): Promise<LightClientProof> {
        const deprecate = depd('JsonRpcProvider.experimental_lightClientProof(request)');
        deprecate('use `lightClientProof` instead');
        return await this.lightClientProof(request);
    }

    /**
     * Gets a light client execution proof for verifying execution outcomes
     * @see {@link https://github.com/nearprotocol/NEPs/blob/master/specs/ChainSpec/LightClient.md#light-client-proof}
     */
    async lightClientProof(request: LightClientProofRequest): Promise<LightClientProof> {
        return await this.sendJsonRpc('EXPERIMENTAL_light_client_proof', request);
    }

    /**
     * Returns gas price for a specific block_height or block_hash.
     * @see {@link https://docs.near.org/docs/develop/front-end/rpc#gas-price}
     * 
     * @param blockId Block hash or height, or null for latest.
     */
    async gasPrice(blockId: BlockId | null): Promise<GasPrice> {
        return await this.sendJsonRpc('gas_price', [blockId]);
    }

    /**
     * Directly call the RPC specifying the method and params
     * 
     * @param method RPC method
     * @param params Parameters to the method
     */
    async sendJsonRpc<T>(method: string, params: object): Promise<T> {
        const result = await exponentialBackoff(REQUEST_RETRY_WAIT, REQUEST_RETRY_NUMBER, REQUEST_RETRY_WAIT_BACKOFF, async () => {
            try {
                const request = {
                    method,
                    params,
                    id: (_nextId++),
                    jsonrpc: '2.0'
                };
                const response = await fetchJson(this.connection, JSON.stringify(request));
                if (response.error) {
                    if (typeof response.error.data === 'object') {
                        if (typeof response.error.data.error_message === 'string' && typeof response.error.data.error_type === 'string') {
                            // if error data has error_message and error_type properties, we consider that node returned an error in the old format
                            throw new TypedError(response.error.data.error_message, response.error.data.error_type);
                        }
                        
                        throw parseRpcError(response.error.data);
                    } else {
                        const errorMessage = `[${response.error.code}] ${response.error.message}: ${response.error.data}`;
                        // NOTE: All this hackery is happening because structured errors not implemented
                        // TODO: Fix when https://github.com/nearprotocol/nearcore/issues/1839 gets resolved
                        if (response.error.data === 'Timeout' || errorMessage.includes('Timeout error')
                                || errorMessage.includes('query has timed out')) {
                            throw new TypedError(errorMessage, 'TimeoutError');
                        }

                        throw new TypedError(errorMessage, getErrorTypeFromErrorMessage(response.error.data));
                    }
                }
                return response.result;
            } catch (error) {
                if (error.type === 'TimeoutError') {
                    console.warn(`Retrying request to ${method} as it has timed out`, params);
                    return null;
                }

                throw error;
            }
        });
        if (!result) {
            throw new TypedError(
                `Exceeded ${REQUEST_RETRY_NUMBER} attempts for request to ${method}.`, 'RetriesExceeded');
        }
        return result;
    }
}<|MERGE_RESOLUTION|>--- conflicted
+++ resolved
@@ -33,17 +33,13 @@
 } from '../utils/rpc_errors';
 import { SignedTransaction } from '../transaction';
 
-<<<<<<< HEAD
+/** @hidden */
 export {
     TypedError,
     ServerError,
     ServerErrorContext,
     ServerTransactionError,
 };
-=======
-/** @hidden */
-export { TypedError, ErrorContext };
->>>>>>> 71920e06
 
 // Default number of retries before giving up on a request.
 const REQUEST_RETRY_NUMBER = 12;
